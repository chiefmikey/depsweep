{
  "compilerOptions": {
    "lib": [
      "es2022"
    ],
    "moduleResolution": "bundler",
    "module": "ESNext",
    "target": "es2022",
    "sourceMap": false,
    "allowJs": true,
    "strict": true,
    "esModuleInterop": true,
    "allowSyntheticDefaultImports": true,
    "skipLibCheck": true,
    "forceConsistentCasingInFileNames": true,
    "noEmit": false,
    "noImplicitAny": true,
    "removeComments": true,
    "preserveConstEnums": true,
    "outDir": "./dist",
    "declaration": true,
    "types": [
      "node",
      "jest"
    ],
    "paths": {
      "@/*": [
        "src/*"
      ]
    },
    "baseUrl": ".",
    "resolveJsonModule": true,
    "allowArbitraryExtensions": true,
<<<<<<< HEAD
    "rootDir": "./src"
=======
    "rootDir": "."
>>>>>>> 86fc1505
  },
  "include": [
    "src/**/*",
    "test/**/*",
    "jest.config.*.ts",
    "src"
  ],
  "exclude": [
    "node_modules",
    "dist",
    "jest.config.*.ts",
    "test"
  ],
  "ts-node": {
    "esm": true,
    "experimentalSpecifierResolution": "node"
  }
}<|MERGE_RESOLUTION|>--- conflicted
+++ resolved
@@ -31,11 +31,7 @@
     "baseUrl": ".",
     "resolveJsonModule": true,
     "allowArbitraryExtensions": true,
-<<<<<<< HEAD
     "rootDir": "./src"
-=======
-    "rootDir": "."
->>>>>>> 86fc1505
   },
   "include": [
     "src/**/*",
